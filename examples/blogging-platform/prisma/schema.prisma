// This is your Prisma schema file,
// learn more about it in the docs: https://pris.ly/d/prisma-schema

datasource db {
  provider = "postgresql"
  url      = env("DATABASE_URL")
}

generator client {
  provider = "prisma-client-js"
}

model User {
  id            String        @id @default(cuid())
  name          String?
  email         String?       @unique
  emailVerified DateTime?
  image         String?
  createdAt     DateTime      @default(now())
  updatedAt     DateTime      @updatedAt
  accounts      Account[]
  sessions      Session[]
  sites         SiteUser[]
}

model Account {
  id                 String    @id @default(cuid())
  userId             String
  providerType       String
  providerId         String
  providerAccountId  String
  refreshToken       String?
  accessToken        String?
  accessTokenExpires DateTime?
  createdAt          DateTime  @default(now())
  updatedAt          DateTime  @updatedAt
  user               User      @relation(fields: [userId], references: [id])

  @@unique([providerId, providerAccountId])
}

model Session {
  id           String   @id @default(cuid())
  userId       String
  expires      DateTime
  sessionToken String   @unique
  accessToken  String   @unique
  createdAt    DateTime @default(now())
  updatedAt    DateTime @updatedAt
  user         User     @relation(fields: [userId], references: [id])
}

model VerificationRequest {
  id         String   @id @default(cuid())
  identifier String
  token      String   @unique
  expires    DateTime
  createdAt  DateTime @default(now())
  updatedAt  DateTime @updatedAt

  @@unique([identifier, token])
}

model Post {
  id            String       @id @default(cuid())
  title         String       @default("Untitled Post")
  description   String?     
  content       String?     @db.Text
  slug          String      @default(cuid())
  image         String?      @default("https://og-image.vercel.app/Untitled%20Post.png?theme=dark&md=1&fontSize=100px&images=https%3A%2F%2Fassets.vercel.com%2Fimage%2Fupload%2Ffront%2Fassets%2Fdesign%2Fvercel-triangle-white.svg")
  createdAt     DateTime     @default(now())
  updatedAt     DateTime     @updatedAt
  published     Boolean      @default(false)
<<<<<<< HEAD
  site          Site? @relation(fields: [siteId], references: [id], onDelete: Cascade)
  siteId        String?
  @@unique([id, siteId], name: "post_site_constraint")
=======
  Site   Site? @relation(fields: [siteUrl], references: [url])
  siteUrl String?
  pinnedPost  PinnedPost[]
  @@unique([slug, siteUrl], name: "slug_site_constraint")
>>>>>>> 63fd396d
}

model Site {
  id            String  @id @default(cuid())
  name          String  @default("Untitled Site")
  description   String  @default("The hottest gossip about armadilos")
  logo          String  @default("/logo.png")
  image         String @default("/vercel.png")
  url           String  @unique @default(cuid())
  customDomain  String? @unique
  users         SiteUser[]
  posts         Post[]
  pinnedPost    PinnedPost[]
}

model PinnedPost {
  id              String @id @default(cuid())
  site            Site   @relation(fields: [siteId], references: [id])
  post            Post    @relation(fields: [postId], references: [id])
  siteId          String  @unique
  postId          String
}

model SiteUser {
  id            String @id @default(cuid())
  site          Site   @relation(fields: [siteId], references: [id])
  user          User    @relation(fields: [userId], references: [id])
  siteId        String
  userId        String
  role          String
  @@unique([siteId, userId], name: "site_user_constraint")
}<|MERGE_RESOLUTION|>--- conflicted
+++ resolved
@@ -71,16 +71,10 @@
   createdAt     DateTime     @default(now())
   updatedAt     DateTime     @updatedAt
   published     Boolean      @default(false)
-<<<<<<< HEAD
-  site          Site? @relation(fields: [siteId], references: [id], onDelete: Cascade)
-  siteId        String?
-  @@unique([id, siteId], name: "post_site_constraint")
-=======
   Site   Site? @relation(fields: [siteUrl], references: [url])
   siteUrl String?
   pinnedPost  PinnedPost[]
   @@unique([slug, siteUrl], name: "slug_site_constraint")
->>>>>>> 63fd396d
 }
 
 model Site {
